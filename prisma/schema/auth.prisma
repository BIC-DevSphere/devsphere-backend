--- conflicted
+++ resolved
@@ -7,62 +7,12 @@
   updatedAt     DateTime  @updatedAt @map("updated_at")
   emailVerified Boolean   @default(false)
   image         String?
-<<<<<<< HEAD
   account       account[]
   session       session[]
-=======
-  accounts      Account[]
-  sessions      Session[]
->>>>>>> 7c139201
   member        member?   @relation(fields: [memberId], references: [id])
 
   @@map("user")
 }
-
-model Session {
-  id        String   @id
-  expiresAt DateTime
-  token     String   @unique
-  createdAt DateTime @default(now())
-  updatedAt DateTime @updatedAt
-  ipAddress String?
-  userAgent String?
-  userId    String
-  user      User     @relation(fields: [userId], references: [id], onDelete: Cascade)
-
-  @@map("session")
-}
-
-model Account {
-  id                    String    @id
-  accountId             String
-  providerId            String
-  userId                String
-  accessToken           String?
-  refreshToken          String?
-  idToken               String?
-  accessTokenExpiresAt  DateTime?
-  refreshTokenExpiresAt DateTime?
-  scope                 String?
-  password              String?
-  createdAt             DateTime  @default(now())
-  updatedAt             DateTime  @updatedAt
-  user                  User      @relation(fields: [userId], references: [id], onDelete: Cascade)
-
-  @@map("account")
-}
-
-model Verification {
-  id         String   @id
-  identifier String
-  value      String
-  expiresAt  DateTime
-  createdAt  DateTime @default(now())
-  updatedAt  DateTime @default(now()) @updatedAt
-
-  @@map("verification")
-}
-
 
 model Project {
   id                  String                @id @default(uuid())
@@ -75,37 +25,17 @@
   createdAt           DateTime              @default(now()) @map("created_at")
   updatedAt           DateTime              @updatedAt @map("updated_at")
   ProjectContributors ProjectContributors[]
-<<<<<<< HEAD
   project_tags        project_tags[]
-=======
-  ProjectTags         ProjectTags[]
->>>>>>> 7c139201
 
   @@map("projects")
 }
 
 model Tag {
-<<<<<<< HEAD
   id           String         @id @default(uuid())
   name         String         @unique
   project_tags project_tags[]
-=======
-  id          String        @id @default(uuid())
-  name        String        @unique
-  ProjectTags ProjectTags[]
->>>>>>> 7c139201
 
   @@map("tags")
-}
-
-model ProjectTags {
-  id        String  @id @default(uuid())
-  projectId String  @map("project_id")
-  project   Project @relation(fields: [projectId], references: [id], onDelete: Cascade)
-  tagId     String  @map("tag_id")
-  tag       Tag     @relation(fields: [tagId], references: [id], onDelete: Cascade)
-
-  @@map("project_tags")
 }
 
 model Contributor {
